Future
------

<<<<<<< HEAD
* Rename the parameter data_dirname to data_dir for the function setup.init_paths.
  Now the user can provide directly the path to the data directory.

=======
* move all functions related to dataset alignment in the module
  ``utils.image_registration.py`` and create generic functions
  
>>>>>>> b59afb50
* Enable preprocessing d2scan using xrayutilities for ID01. The parameter `follow_bragg`
  become obsolete and is removed.

* Add the module ``simulation.supportMaker.py``, which allows to create a support using
  polygons. Lengths can be defined either in pixels or in nanometers.

* Merge the subpackage facet_recognition into postprocessing and rename the module
  ``facet_utils.py`` to ``facet_recognition.py``

* Add the list of publications related to the package in the documentation

* Add class diagrams in the documentation using sphinxcontrib-mermaid

* Solve issues with numpy when building the documentation (enable *Use system packages*
  in ReadTheDocs advanced settings)

Version 0.1.6
-------------

* Write unit tests for ``experiment.detector.py``, now coverage is > 99% for this
  module

* move forward CDI gridding function to ``Setup``

* implement ``DiffractometerP10SAXS`` and ``BeamlineP10SAXS`` classes for forward CDI
  experiments at P10

* split the module ``preprocessing_utils`` in two modules, ``bcdi_utils`` and
  ``cdi_utils``

* Move generic functions from ``preprocessing_utils`` to ``utilities``

* Create new validations functions ``valid_ndarray`` and ``valid_1d_array``, implement
  the corresponding unit tests.

* Refactor: rename ``preprocessing_utils.regrid`` to ``calc_qvalues_xrutils`` and move
  it to ``Setup``. Put all the beamline dependent code in the corresponding ``Beamline``
  child class.

Version 0.1.5
-------------

* Bug: convert arrays to a tuple before checking the length in Setup.ortho_directspace

Version 0.1.4
-------------

* Feature: implement a new validation function valid_ndarray, implement tests and remove
  the redundant code in modules.

* Refactor: split the Detector class using inheritance, refactor scripts accordingly and
  implement tests.

* Feature: create a Beamline class with one child class for each beamline, move
  all beamline-dependent methods from Setup to the respective class and implement some
  tests.

Version 0.1.3
-------------

* Refactor: allow the user to not provide a mask in the BCDI PRTF calculations (3D and
  2D)

* Refractor: split bcdi.experiment.experiment_utils module into smaller modules

* Refactor: enforce project's guidelines for the code style and the docstrings

* Create a dodo.py file (doit package) to simplify the life of contributors: now they
  just need to run doit at the same level as setup.py and verify that all checks pass
  before sending their pull request

* Create a CONTRIBUTING.md file

Version 0.1.2
-------------

* Refactor: remove circular imports from modules

* Refactor: ``move crop_pad``, ``bin_data`` and ``gaussian_window functions`` from
  ``postprocessing_utils.py`` to another module in order to avoid circular imports

* Feature: create a Diffractometer class with one child class for each beamline, move
  all functions related to the goniometer positions in the class

* Feature: add an option in ``strain.py`` to put back the sample in the laboratory
  frame with all sample circles rotated back to 0 deg

* Refactor: show only necessary plots and console output in ``strain.py``

* Refactor: create Setup calculated properties and transfer calculations in scripts to
  these properties

* Refactor: perform the geometrical transformation and rotation of the reconstructed
  crystal in a single step

* Refactor: perform the geometrical transformation and rotation of the diffraction
  pattern in a single step

* Bug: provide voxel sizes in the correct order when rotating the diffraction pattern
  in ``preprocess_bcdi.py``

Version 0.1.1
-------------

* code cleaning

Version 0.1.0
-------------

* Feature: implement ``publication/bcdi_diffpattern_from_reconstruction.py``, to
  compare with the experimental measurement in the crystal frame

* Refactor: simplify PRTF calculations

* Feature: implement the inplane rocking curve at CRISTAL

* Feature: implement ``graph_utils.savefig`` to save figures for publication with and
  without labels

* Feature: implement ``angular_profile.py`` to calculate the width of linecuts through
  the center of mass of a 2D object at different angles

* Feature: implement ``line_profile.py`` to calculate line profiles along particular
  directions in 2D or 3D objects

Version 0.0.10a2
----------------

* Feature: implement ``interpolate_cdi.py``, to interpolate the intensity of masked
  voxels using the centrosymmetry property

* Feature: implement the interpolation of the reciprocal space data in the laboratory
  frame using the linearized transformation matrix

* Refactor: update the calculation of the transformation matrices when chi is non-zero

* Feature: allow different voxel sizes in each dimension in ``strain.py``
  (NOT BACK COMPATIBLE)

* Feature: implement validation functions in ``utils.validation.py`` for commonly used
  parameters, implement related unit tests

* Refactor: merge the class SetupPostprocessing and SetupPreprocessing in a single
  class Setup due to code redundances

* Feature: implement ``linecut_diffpattern.py``, a GUI to get a linecut of a 3D
  diffraction pattern along a desired direction

* Feature: add a GUI to ``prtf_bcdi.py``, to get a linecut of the 3D PRTF along a
  desired direction

* Feature: implement ``center_of_rotation.py``, to calculate the distance of the
  crystal to the center of rotation

* Bug: in ``facet_strain.py``, solve bugs in plane fitting when the facet is parallel
  to an axis

* Feature: implement ``rotate_scan.py``, to rotate a 3D reciprocal space map around a
  vector

* Refactor: in ``modes_decomposition.py``, implement skipping alignment between datasets
  or aligning based on a support

Version 0.0.9
-------------

* Feature: implement support for MAXIV NANOMAX beamline

* Feature: implement ``rocking_curves.py`` to follow the evolution of the Bragg peak
  between several rocking curves

* Feature: implement ``flatten_modulus.py`` to remove low frequency artefacts in the
  modulus reconstructed by phase retrieval

* Feature: implement ``xcca_3D_map.py`` to calculate the angular cross-correlation
  CCF(q,q) over a range in q

* Feature: implement ``view_ccf.py`` and ``view_ccf_map.py`` to plot the
  cross-correlation function output

* Feature: implement the 3D angular X-ray cross-correlation analysis

* Refactor: allow the reloading of binned data and its orthogonalization in
  ``preprocess_cdi.py`` and ``preprocess_bcdi.py``

* Feature: implement ``crop_npz.py`` to crop combined stacked data to the desired size

* Feature: implement ``scan_analysis.py`` to plot interactively the integrated
  intensity in a region of interest for a 1D scan

* Feature: implement ``view_mesh.py`` to plot interactively the integrated intensity
  in a region of interest for a 2D mesh

* Refactor: when gridding forward CDI data, reverse the rotation direction to
  compensate the rotation of Ewald sphere

* Refactor: updated ``extract_bulk_surface.py`` to use module functions

* Bug: treat correctly the case angle=pi/2 during the interpolation of CDI data onto
  the laboratory frame

* Refactor: solve instabilities resulting from duplicate vertices after smoothing in
  ``facet_strain.py``

* Refactor: modify ``polarplot.py`` to use module functions instead of inline script

* Feature: implement ``coefficient_variation.py`` to compare several reconstructed
  modulus of a BCDI dataset

* Feature: implement diffraction_angles.py`` to find Bragg reflections for a particular
  goniometer setup, based on xrayutilities

* Feature: add the option of restarting masking the aliens during preprocessing,
  not back compatible with previous versions

* Feature: implement simultaneous masking over the 3 axes in two new preprocessing
  scripts ``preprocess_bcdi.py`` and ``preprocess_cdi.py``

* Feature: implement ``domain_orientation.py`` to find the orientation of domains in a
  3D forward CDI dataset of mesocrystal

* Feature: implement ``simu_diffpattern_CDI.py`` to find in 3D the Bragg peaks positions
  of a mesocrystal (supported unit cells: FCC, simple cubic, BCC and BCT)

* Feature: implement ``fit_1D curve.py`` to fit simultaneously ranges of a 1D curve with
  gaussian lineshapes

* Feature: implement ``fit_background.py`` to interactively determine the background in
  1D reciprocal space curves

* Refactor: in ``multislices_plot()`` and ``contour_slices()``, allow to plot the data
  at user-defined slices positions.

* Feature: implement ``prtf_bcdi_2D.py`` to calculate the PRTF also for 2D cases.

Version 0.0.8
-------------

* Feature: implement ``3Dobject_movie.py``, creating movies of a real-space 3D object.

* Feature: implement ``modes_decomposition.py``, decomposition of a set of reconstructed
  object in orthogonal modes (adapted from PyNX)

* Bug: correct the calculation of q when data is binned

* implement scripts to visualize isosurfaces of reciprocal/real space including
  publication options (in /publication/)

* implement ``algorithms_utils.py``, featuring psf and image deconvolution using
  Richardson-Lucy algorithm

* implement separate PRTF resolution estimation for CDI (``prtf_cdi.py``) and BCDI
  (``bcdi_prtf.py``) datasets

* Feature: implement ``angular_average.py`` to average 3D CDI reciprocal space data in
  1D curve

* Feature: implement view_psf to plot the psf output of a phase retrieval with partial
  coherence

* Refactor: change name of ``make_support.py`` to ``rescale_support.py``

Version 0.0.7
-------------
* Feature: implement ``supportMaker()`` class to define a support from a set of planes

* Feature: implement ``maskMaker()`` class for easier implementation of new masking
  features

* Debug ``prepare_bcdi_mask.py`` for energy scans at ID01

* Feature: implement ``utils/scripts/make_support.py``, to rescale a support for phasing
  with a larger FFT window

* Feature/refactor: implement ``prepare_cdi_mask.py`` for forward CDI, rename existing
  as ``prepare_bcdi_mask.py`` for Bragg CDI

* Feature: add the possibility to change the detector distance in ``simu_noise.py``

* Feature: add the possibility to pre-process data acquired without scans, e.g. in a
  macro (no spec file)

* Feature: in ``strain.py``, implement phase unwrapping so that the phase range can be
  larger than 2*pi

* Feature: in ``facet_strain.py``, implement edge removal for more precise statistics
  on facet strain

* Feature: in ``facet_strain.py``, allow anisotropic voxel size and user-defined
  reference axis in the stereographic projection

Version 0.0.6
-------------

* Feature: implement facet detection using a stereographic projection in
  ``facet_recognition/scripts/facet_strain.py``

* Feature: Converted ``bcdi/facet_recognition/scripts/facet_strain.py``

* Feature: implement ``bcdi/facet_recognition/facets_utils.py``

* Refactor: exclude voxels left over by coordination number selection in
  ``postprocessing/postprocessing_utils.find_bulk()``

* Refactor: use the mean amplitude of the surface layer to define the bulk in
  ``postprocessing/postprocessing_utils.find_bulk()``

* Feature: enable PRTF resolution calculation for simulated data

* Feature: create ``preprocessing/scripts/apodize.py`` to apodize reciprocal space data

* Feature: implement 3d Tukey and 3d Blackman windows for apodization in
  ``postprocessing_utils()``

* Feature: in ``postprocessing/scripts/resolution_prtf.py``, allow for binning the
  detector plane

* Bug: in ``postprocessing/scripts/strain.py``, correct the original array size taking
  into account the binning factor

* Feature: implement ``postprocessing_utils.bin_data()``

Version 0.0.5
-------------

* Feature: implement support for SIXS data measured after the 11/03/2019 with the new
  data recorder.

* Refactor: ``modify preprocessing/scripts/readdata_P10.py`` to support several
  beamlines and rename it ``read_data.py``

* Feature: implement support for multiple beamlines in
  ``postprocessing/script/resolution_prtf.py``

* Refactor: merge all ``preprocessing/preprocessing_utils.regrid_*.py`` in
  ``preprocessing/preprocessing_utils.regrid()``

* Converted ``postprocessing/scripts/resolution_prtf.py``

* Refactor: add the possibility of giving a single element instead of the full tuple
  in ``graph/graph_utils.combined_plots()``

* Converted ``postprocessing/scripts/resolution_prtf.py``

* Feature: create a ``Colormap()`` class in ``graph/graph_utils.py``

* Refactor: merge all ``postprocessing/scripts/calc_angles_beam_*.py`` in
  ``postprocessing/scripts/correct_angles_detector.py``

* Feature: Implement ``motor_values()`` and ``load_data()`` in
  ``preprocessing/preprocessing_utils.py``

* Feature: Implement ``SetupPostprocessing.rotation_direction()`` in
  ``experiment/experiment_utils.py``

* Feature: add other counter name 'curpetra' for beam intensity monitor at P10

* Bug: ``postprocessing/scripts/calc_angles_beam_*.py``: correct bug when roi_detector
  is not defined, and round the Bragg peak COM to integer pixels

Version 0.0.4
-------------

* Implement ``motor_positions_p10()``, ``motor_positions_cristal()`` in
  ``preprocessing/preprocessing_utils.py``

* Implement ``motor_positions_sixs()`` and ``motor_positions_id01()`` in
  ``preprocessing/preprocessing_utils.py``

* Implement ``find_bragg()`` in ``preprocessing/preprocessing_utils.py``

* New parameter 'binning' in ``postprocessing/strain.py`` to account for binning during
  phasing.

* Converted ``postprocessing/scripts/calc_angles_beam_P10.py`` and
  ``postprocessing/scripts/calc_angles_beam_CRISTAL.py``

* Converted ``postprocessing/scripts/calc_angles_beam_SIXS.py`` and
  ``postprocessing/scripts/calc_angles_beam_ID01.py``

* Converted ``publication/scripts/paper_figure_strain.py``

* Feat: implement ``postprocessing_utils.flip_reconstruction()`` to calculate the
  conjugate object giving the same diffracted intensity.

* Switch the backend to Qt4Agg or Qt5Agg in ``prepare_cdi_mask.py`` to avoid Tk bug
  with interactive interface.

* Correct bug in ``preprocessing_utils.center_fft()`` when 'fix_size' is not empty.

Version 0.0.3
-------------

* Removed cumbersome argument header_cristal in prepare_mask_cdi.py.

* Implement optical path calculation when the data is in crystal frame.

* Correct bugs in ``preprocessing_utils.center_fft()``

* Correct bugs and check consistency in ``postprocessing_utils.get_opticalpath()``.

* Add dataset combining option in ``preprocessing_utils.align_diffpattern()``.

* Checked TODOs in preprocessing_utils

Version 0.0.2
-------------

* Converted ``bcdi/preprocessing/scripts/concatenate_scans.py``

* Converted ``bcdi/preprocessing/scripts/readdata_P10.py``

* Created ``align_diffpattern()`` in ``bcdi/preprocessing/preprocessing_utils.py``

* Created ``find_datarange()`` in ``bcdi/postprocessing/postprocessing_utils.py``

* Created ``sort_reconstruction()`` in ``bcdi/postprocessing/postprocessing_utils.py``

* Implemented regridding on the orthogonal frame of the diffraction pattern for P10
  dataset.

* Removed cumbersome argument headerlines_P10 in prepare_mask_cdi.py, use string parsing
  instead.

Version 0.0.1
-------------
* Initial add, for the moment only the main scripts have been converted and checked:
  ``strain.py`` and ``prepare_cdi_mask.py``

EOF<|MERGE_RESOLUTION|>--- conflicted
+++ resolved
@@ -1,15 +1,12 @@
 Future
 ------
 
-<<<<<<< HEAD
 * Rename the parameter data_dirname to data_dir for the function setup.init_paths.
   Now the user can provide directly the path to the data directory.
 
-=======
-* move all functions related to dataset alignment in the module
+* Move all functions related to dataset alignment in the module
   ``utils.image_registration.py`` and create generic functions
-  
->>>>>>> b59afb50
+
 * Enable preprocessing d2scan using xrayutilities for ID01. The parameter `follow_bragg`
   become obsolete and is removed.
 
