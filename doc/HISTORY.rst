Future
------

<<<<<<< HEAD
* Bug: correct the detector horizontal direction in Beamline34ID, it was flipped.
=======
* Rename the parameter data_dirname to data_dir for the function setup.init_paths.
  Now the user can provide directly the path to the data directory.

* Move all functions related to dataset alignment in the module
  ``utils.image_registration.py`` and create generic functions
>>>>>>> a23b680f

* Enable preprocessing d2scan using xrayutilities for ID01. The parameter `follow_bragg`
  become obsolete and is removed.

* Add the module ``simulation.supportMaker.py``, which allows to create a support using
  polygons. Lengths can be defined either in pixels or in nanometers.

* Merge the subpackage facet_recognition into postprocessing and rename the module
  ``facet_utils.py`` to ``facet_recognition.py``

* Add the list of publications related to the package in the documentation

* Add class diagrams in the documentation using sphinxcontrib-mermaid

* Solve issues with numpy when building the documentation (enable *Use system packages*
  in ReadTheDocs advanced settings)

Version 0.1.6
-------------

* Write unit tests for ``experiment.detector.py``, now coverage is > 99% for this
  module

* move forward CDI gridding function to ``Setup``

* implement ``DiffractometerP10SAXS`` and ``BeamlineP10SAXS`` classes for forward CDI
  experiments at P10

* split the module ``preprocessing_utils`` in two modules, ``bcdi_utils`` and
  ``cdi_utils``

* Move generic functions from ``preprocessing_utils`` to ``utilities``

* Create new validations functions ``valid_ndarray`` and ``valid_1d_array``, implement
  the corresponding unit tests.

* Refactor: rename ``preprocessing_utils.regrid`` to ``calc_qvalues_xrutils`` and move
  it to ``Setup``. Put all the beamline dependent code in the corresponding ``Beamline``
  child class.

Version 0.1.5
-------------

* Bug: convert arrays to a tuple before checking the length in Setup.ortho_directspace

Version 0.1.4
-------------

* Feature: implement a new validation function valid_ndarray, implement tests and remove
  the redundant code in modules.

* Refactor: split the Detector class using inheritance, refactor scripts accordingly and
  implement tests.

* Feature: create a Beamline class with one child class for each beamline, move
  all beamline-dependent methods from Setup to the respective class and implement some
  tests.

Version 0.1.3
-------------

* Refactor: allow the user to not provide a mask in the BCDI PRTF calculations (3D and
  2D)

* Refractor: split bcdi.experiment.experiment_utils module into smaller modules

* Refactor: enforce project's guidelines for the code style and the docstrings

* Create a dodo.py file (doit package) to simplify the life of contributors: now they
  just need to run doit at the same level as setup.py and verify that all checks pass
  before sending their pull request

* Create a CONTRIBUTING.md file

Version 0.1.2
-------------

* Refactor: remove circular imports from modules

* Refactor: ``move crop_pad``, ``bin_data`` and ``gaussian_window functions`` from
  ``postprocessing_utils.py`` to another module in order to avoid circular imports

* Feature: create a Diffractometer class with one child class for each beamline, move
  all functions related to the goniometer positions in the class

* Feature: add an option in ``strain.py`` to put back the sample in the laboratory
  frame with all sample circles rotated back to 0 deg

* Refactor: show only necessary plots and console output in ``strain.py``

* Refactor: create Setup calculated properties and transfer calculations in scripts to
  these properties

* Refactor: perform the geometrical transformation and rotation of the reconstructed
  crystal in a single step

* Refactor: perform the geometrical transformation and rotation of the diffraction
  pattern in a single step

* Bug: provide voxel sizes in the correct order when rotating the diffraction pattern
  in ``preprocess_bcdi.py``

Version 0.1.1
-------------

* code cleaning

Version 0.1.0
-------------

* Feature: implement ``publication/bcdi_diffpattern_from_reconstruction.py``, to
  compare with the experimental measurement in the crystal frame

* Refactor: simplify PRTF calculations

* Feature: implement the inplane rocking curve at CRISTAL

* Feature: implement ``graph_utils.savefig`` to save figures for publication with and
  without labels

* Feature: implement ``angular_profile.py`` to calculate the width of linecuts through
  the center of mass of a 2D object at different angles

* Feature: implement ``line_profile.py`` to calculate line profiles along particular
  directions in 2D or 3D objects

Version 0.0.10a2
----------------

* Feature: implement ``interpolate_cdi.py``, to interpolate the intensity of masked
  voxels using the centrosymmetry property

* Feature: implement the interpolation of the reciprocal space data in the laboratory
  frame using the linearized transformation matrix

* Refactor: update the calculation of the transformation matrices when chi is non-zero

* Feature: allow different voxel sizes in each dimension in ``strain.py``
  (NOT BACK COMPATIBLE)

* Feature: implement validation functions in ``utils.validation.py`` for commonly used
  parameters, implement related unit tests

* Refactor: merge the class SetupPostprocessing and SetupPreprocessing in a single
  class Setup due to code redundances

* Feature: implement ``linecut_diffpattern.py``, a GUI to get a linecut of a 3D
  diffraction pattern along a desired direction

* Feature: add a GUI to ``prtf_bcdi.py``, to get a linecut of the 3D PRTF along a
  desired direction

* Feature: implement ``center_of_rotation.py``, to calculate the distance of the
  crystal to the center of rotation

* Bug: in ``facet_strain.py``, solve bugs in plane fitting when the facet is parallel
  to an axis

* Feature: implement ``rotate_scan.py``, to rotate a 3D reciprocal space map around a
  vector

* Refactor: in ``modes_decomposition.py``, implement skipping alignment between datasets
  or aligning based on a support

Version 0.0.9
-------------

* Feature: implement support for MAXIV NANOMAX beamline

* Feature: implement ``rocking_curves.py`` to follow the evolution of the Bragg peak
  between several rocking curves

* Feature: implement ``flatten_modulus.py`` to remove low frequency artefacts in the
  modulus reconstructed by phase retrieval

* Feature: implement ``xcca_3D_map.py`` to calculate the angular cross-correlation
  CCF(q,q) over a range in q

* Feature: implement ``view_ccf.py`` and ``view_ccf_map.py`` to plot the
  cross-correlation function output

* Feature: implement the 3D angular X-ray cross-correlation analysis

* Refactor: allow the reloading of binned data and its orthogonalization in
  ``preprocess_cdi.py`` and ``preprocess_bcdi.py``

* Feature: implement ``crop_npz.py`` to crop combined stacked data to the desired size

* Feature: implement ``scan_analysis.py`` to plot interactively the integrated
  intensity in a region of interest for a 1D scan

* Feature: implement ``view_mesh.py`` to plot interactively the integrated intensity
  in a region of interest for a 2D mesh

* Refactor: when gridding forward CDI data, reverse the rotation direction to
  compensate the rotation of Ewald sphere

* Refactor: updated ``extract_bulk_surface.py`` to use module functions

* Bug: treat correctly the case angle=pi/2 during the interpolation of CDI data onto
  the laboratory frame

* Refactor: solve instabilities resulting from duplicate vertices after smoothing in
  ``facet_strain.py``

* Refactor: modify ``polarplot.py`` to use module functions instead of inline script

* Feature: implement ``coefficient_variation.py`` to compare several reconstructed
  modulus of a BCDI dataset

* Feature: implement diffraction_angles.py`` to find Bragg reflections for a particular
  goniometer setup, based on xrayutilities

* Feature: add the option of restarting masking the aliens during preprocessing,
  not back compatible with previous versions

* Feature: implement simultaneous masking over the 3 axes in two new preprocessing
  scripts ``preprocess_bcdi.py`` and ``preprocess_cdi.py``

* Feature: implement ``domain_orientation.py`` to find the orientation of domains in a
  3D forward CDI dataset of mesocrystal

* Feature: implement ``simu_diffpattern_CDI.py`` to find in 3D the Bragg peaks positions
  of a mesocrystal (supported unit cells: FCC, simple cubic, BCC and BCT)

* Feature: implement ``fit_1D curve.py`` to fit simultaneously ranges of a 1D curve with
  gaussian lineshapes

* Feature: implement ``fit_background.py`` to interactively determine the background in
  1D reciprocal space curves

* Refactor: in ``multislices_plot()`` and ``contour_slices()``, allow to plot the data
  at user-defined slices positions.

* Feature: implement ``prtf_bcdi_2D.py`` to calculate the PRTF also for 2D cases.

Version 0.0.8
-------------

* Feature: implement ``3Dobject_movie.py``, creating movies of a real-space 3D object.

* Feature: implement ``modes_decomposition.py``, decomposition of a set of reconstructed
  object in orthogonal modes (adapted from PyNX)

* Bug: correct the calculation of q when data is binned

* implement scripts to visualize isosurfaces of reciprocal/real space including
  publication options (in /publication/)

* implement ``algorithms_utils.py``, featuring psf and image deconvolution using
  Richardson-Lucy algorithm

* implement separate PRTF resolution estimation for CDI (``prtf_cdi.py``) and BCDI
  (``bcdi_prtf.py``) datasets

* Feature: implement ``angular_average.py`` to average 3D CDI reciprocal space data in
  1D curve

* Feature: implement view_psf to plot the psf output of a phase retrieval with partial
  coherence

* Refactor: change name of ``make_support.py`` to ``rescale_support.py``

Version 0.0.7
-------------
* Feature: implement ``supportMaker()`` class to define a support from a set of planes

* Feature: implement ``maskMaker()`` class for easier implementation of new masking
  features

* Debug ``prepare_bcdi_mask.py`` for energy scans at ID01

* Feature: implement ``utils/scripts/make_support.py``, to rescale a support for phasing
  with a larger FFT window

* Feature/refactor: implement ``prepare_cdi_mask.py`` for forward CDI, rename existing
  as ``prepare_bcdi_mask.py`` for Bragg CDI

* Feature: add the possibility to change the detector distance in ``simu_noise.py``

* Feature: add the possibility to pre-process data acquired without scans, e.g. in a
  macro (no spec file)

* Feature: in ``strain.py``, implement phase unwrapping so that the phase range can be
  larger than 2*pi

* Feature: in ``facet_strain.py``, implement edge removal for more precise statistics
  on facet strain

* Feature: in ``facet_strain.py``, allow anisotropic voxel size and user-defined
  reference axis in the stereographic projection

Version 0.0.6
-------------

* Feature: implement facet detection using a stereographic projection in
  ``facet_recognition/scripts/facet_strain.py``

* Feature: Converted ``bcdi/facet_recognition/scripts/facet_strain.py``

* Feature: implement ``bcdi/facet_recognition/facets_utils.py``

* Refactor: exclude voxels left over by coordination number selection in
  ``postprocessing/postprocessing_utils.find_bulk()``

* Refactor: use the mean amplitude of the surface layer to define the bulk in
  ``postprocessing/postprocessing_utils.find_bulk()``

* Feature: enable PRTF resolution calculation for simulated data

* Feature: create ``preprocessing/scripts/apodize.py`` to apodize reciprocal space data

* Feature: implement 3d Tukey and 3d Blackman windows for apodization in
  ``postprocessing_utils()``

* Feature: in ``postprocessing/scripts/resolution_prtf.py``, allow for binning the
  detector plane

* Bug: in ``postprocessing/scripts/strain.py``, correct the original array size taking
  into account the binning factor

* Feature: implement ``postprocessing_utils.bin_data()``

Version 0.0.5
-------------

* Feature: implement support for SIXS data measured after the 11/03/2019 with the new
  data recorder.

* Refactor: ``modify preprocessing/scripts/readdata_P10.py`` to support several
  beamlines and rename it ``read_data.py``

* Feature: implement support for multiple beamlines in
  ``postprocessing/script/resolution_prtf.py``

* Refactor: merge all ``preprocessing/preprocessing_utils.regrid_*.py`` in
  ``preprocessing/preprocessing_utils.regrid()``

* Converted ``postprocessing/scripts/resolution_prtf.py``

* Refactor: add the possibility of giving a single element instead of the full tuple
  in ``graph/graph_utils.combined_plots()``

* Converted ``postprocessing/scripts/resolution_prtf.py``

* Feature: create a ``Colormap()`` class in ``graph/graph_utils.py``

* Refactor: merge all ``postprocessing/scripts/calc_angles_beam_*.py`` in
  ``postprocessing/scripts/correct_angles_detector.py``

* Feature: Implement ``motor_values()`` and ``load_data()`` in
  ``preprocessing/preprocessing_utils.py``

* Feature: Implement ``SetupPostprocessing.rotation_direction()`` in
  ``experiment/experiment_utils.py``

* Feature: add other counter name 'curpetra' for beam intensity monitor at P10

* Bug: ``postprocessing/scripts/calc_angles_beam_*.py``: correct bug when roi_detector
  is not defined, and round the Bragg peak COM to integer pixels

Version 0.0.4
-------------

* Implement ``motor_positions_p10()``, ``motor_positions_cristal()`` in
  ``preprocessing/preprocessing_utils.py``

* Implement ``motor_positions_sixs()`` and ``motor_positions_id01()`` in
  ``preprocessing/preprocessing_utils.py``

* Implement ``find_bragg()`` in ``preprocessing/preprocessing_utils.py``

* New parameter 'binning' in ``postprocessing/strain.py`` to account for binning during
  phasing.

* Converted ``postprocessing/scripts/calc_angles_beam_P10.py`` and
  ``postprocessing/scripts/calc_angles_beam_CRISTAL.py``

* Converted ``postprocessing/scripts/calc_angles_beam_SIXS.py`` and
  ``postprocessing/scripts/calc_angles_beam_ID01.py``

* Converted ``publication/scripts/paper_figure_strain.py``

* Feat: implement ``postprocessing_utils.flip_reconstruction()`` to calculate the
  conjugate object giving the same diffracted intensity.

* Switch the backend to Qt4Agg or Qt5Agg in ``prepare_cdi_mask.py`` to avoid Tk bug
  with interactive interface.

* Correct bug in ``preprocessing_utils.center_fft()`` when 'fix_size' is not empty.

Version 0.0.3
-------------

* Removed cumbersome argument header_cristal in prepare_mask_cdi.py.

* Implement optical path calculation when the data is in crystal frame.

* Correct bugs in ``preprocessing_utils.center_fft()``

* Correct bugs and check consistency in ``postprocessing_utils.get_opticalpath()``.

* Add dataset combining option in ``preprocessing_utils.align_diffpattern()``.

* Checked TODOs in preprocessing_utils

Version 0.0.2
-------------

* Converted ``bcdi/preprocessing/scripts/concatenate_scans.py``

* Converted ``bcdi/preprocessing/scripts/readdata_P10.py``

* Created ``align_diffpattern()`` in ``bcdi/preprocessing/preprocessing_utils.py``

* Created ``find_datarange()`` in ``bcdi/postprocessing/postprocessing_utils.py``

* Created ``sort_reconstruction()`` in ``bcdi/postprocessing/postprocessing_utils.py``

* Implemented regridding on the orthogonal frame of the diffraction pattern for P10
  dataset.

* Removed cumbersome argument headerlines_P10 in prepare_mask_cdi.py, use string parsing
  instead.

Version 0.0.1
-------------
* Initial add, for the moment only the main scripts have been converted and checked:
  ``strain.py`` and ``prepare_cdi_mask.py``

EOF<|MERGE_RESOLUTION|>--- conflicted
+++ resolved
@@ -1,15 +1,13 @@
 Future
 ------
 
-<<<<<<< HEAD
 * Bug: correct the detector horizontal direction in Beamline34ID, it was flipped.
-=======
+
 * Rename the parameter data_dirname to data_dir for the function setup.init_paths.
   Now the user can provide directly the path to the data directory.
 
 * Move all functions related to dataset alignment in the module
   ``utils.image_registration.py`` and create generic functions
->>>>>>> a23b680f
 
 * Enable preprocessing d2scan using xrayutilities for ID01. The parameter `follow_bragg`
   become obsolete and is removed.
